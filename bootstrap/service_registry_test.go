--- conflicted
+++ resolved
@@ -49,11 +49,7 @@
 			description: "it should match an as number",
 			as:          65411,
 			registry: serviceRegistry{
-<<<<<<< HEAD
-				Services: []Service{
-=======
-				Services: []service{
->>>>>>> 39799c22
+				Services: []service{
 					{
 						{"2045-2045"},
 						{"https://rir3.example.com/myrdap/"},
@@ -77,11 +73,7 @@
 			description: "it should not match an as number due to invalid beginning of as range",
 			as:          1,
 			registry: serviceRegistry{
-<<<<<<< HEAD
-				Services: []Service{
-=======
-				Services: []service{
->>>>>>> 39799c22
+				Services: []service{
 					{
 						{"invalid-123"},
 						{},
@@ -94,11 +86,7 @@
 			description: "it should not match an as number due to invalid end of as range",
 			as:          1,
 			registry: serviceRegistry{
-<<<<<<< HEAD
-				Services: []Service{
-=======
-				Services: []service{
->>>>>>> 39799c22
+				Services: []service{
 					{
 						{"123-invalid"},
 						{},
@@ -134,11 +122,7 @@
 			description: "it should match an ipv6 network",
 			ipnet:       "2001:0200:1000::/48",
 			registry: serviceRegistry{
-<<<<<<< HEAD
-				Services: []Service{
-=======
-				Services: []service{
->>>>>>> 39799c22
+				Services: []service{
 					{
 						{"2001:0200::/23", "2001:db8::/32"},
 						{"https://rir2.example.com/myrdap/"},
@@ -162,11 +146,7 @@
 			description: "it should match an ipv4 network",
 			ipnet:       "192.0.2.1/25",
 			registry: serviceRegistry{
-<<<<<<< HEAD
-				Services: []Service{
-=======
-				Services: []service{
->>>>>>> 39799c22
+				Services: []service{
 					{
 						{"1.0.0.0/8", "192.0.0.0/8"},
 						{"https://rir1.example.com/myrdap/"},
@@ -189,11 +169,7 @@
 			description: "it should not match an ip network due to invalid cidr",
 			ipnet:       "127.0.0.1/32",
 			registry: serviceRegistry{
-<<<<<<< HEAD
-				Services: []Service{
-=======
-				Services: []service{
->>>>>>> 39799c22
+				Services: []service{
 					{
 						{"invalid"},
 						{},
@@ -230,11 +206,7 @@
 			description: "it should match a fqdn",
 			fqdn:        "a.b.example.com",
 			registry: serviceRegistry{
-<<<<<<< HEAD
-				Services: []Service{
-=======
-				Services: []service{
->>>>>>> 39799c22
+				Services: []service{
 					{
 						{"net", "com"},
 						{"https://registry.example.com/myrdap/"},
@@ -257,11 +229,7 @@
 			description: "it should match an idn",
 			fqdn:        "feijão.jabá.com",
 			registry: serviceRegistry{
-<<<<<<< HEAD
-				Services: []Service{
-=======
-				Services: []service{
->>>>>>> 39799c22
+				Services: []service{
 					{
 						{"xn--jab-gla.com"},
 						{"https://example.com/myrdap/"},
@@ -274,11 +242,7 @@
 			description: "it should match no fqdn",
 			fqdn:        "a.example.com",
 			registry: serviceRegistry{
-<<<<<<< HEAD
-				Services: []Service{
-=======
-				Services: []service{
->>>>>>> 39799c22
+				Services: []service{
 					{
 						{"a.b.example.com"},
 						{"https://registry.example.com/myrdap/"},
